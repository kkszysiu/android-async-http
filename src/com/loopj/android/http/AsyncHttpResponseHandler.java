/*
    Android Asynchronous Http Client
    Copyright (c) 2011 James Smith <james@loopj.com>
    http://loopj.com

    Licensed under the Apache License, Version 2.0 (the "License");
    you may not use this file except in compliance with the License.
    You may obtain a copy of the License at

        http://www.apache.org/licenses/LICENSE-2.0

    Unless required by applicable law or agreed to in writing, software
    distributed under the License is distributed on an "AS IS" BASIS,
    WITHOUT WARRANTIES OR CONDITIONS OF ANY KIND, either express or implied.
    See the License for the specific language governing permissions and
    limitations under the License.
*/

package com.loopj.android.http;

import android.os.Handler;
import android.os.Looper;
import android.os.Message;
import org.apache.http.Header;
import org.apache.http.HttpEntity;
import org.apache.http.HttpResponse;
import org.apache.http.StatusLine;
import org.apache.http.client.HttpResponseException;
import org.apache.http.entity.BufferedHttpEntity;
import org.apache.http.util.EntityUtils;

import java.io.IOException;

/**
 * Used to intercept and handle the responses from requests made using 
 * {@link AsyncHttpClient}. The {@link #onSuccess(String)} method is 
 * designed to be anonymously overridden with your own response handling code.
 * <p>
 * Additionally, you can override the {@link #onFailure(Throwable, String)},
 * {@link #onStart()}, and {@link #onFinish()} methods as required.
 * <p>
 * For example:
 * <p>
 * <pre>
 * AsyncHttpClient client = new AsyncHttpClient();
 * client.get("http://www.google.com", new AsyncHttpResponseHandler() {
 *     &#064;Override
 *     public void onStart() {
 *         // Initiated the request
 *     }
 *
 *     &#064;Override
 *     public void onSuccess(String response) {
 *         // Successfully got a response
 *     }
 * 
 *     &#064;Override
 *     public void onFailure(Throwable e, String response) {
 *         // Response failed :(
 *     }
 *
 *     &#064;Override
 *     public void onFinish() {
 *         // Completed the request (either success or failure)
 *     }
 * });
 * </pre>
 */
public class AsyncHttpResponseHandler {
    protected static final int SUCCESS_MESSAGE = 0;
    protected static final int FAILURE_MESSAGE = 1;
    protected static final int START_MESSAGE = 2;
    protected static final int FINISH_MESSAGE = 3;

    private Handler handler;

    /**
     * Creates a new AsyncHttpResponseHandler
     */
    public AsyncHttpResponseHandler() {
        // Set up a handler to post events back to the correct thread if possible
        if(Looper.myLooper() != null) {
            handler = new Handler(){
                public void handleMessage(Message msg){
                    AsyncHttpResponseHandler.this.handleMessage(msg);
                }
            };
        }
    }


    //
    // Callbacks to be overridden, typically anonymously
    //

    /**
     * Fired when the request is started, override to handle in your own code
     */
    public void onStart() {}

    /**
     * Fired in all cases when the request is finished, after both success and failure, override to handle in your own code
     */
    public void onFinish() {}

    /**
     * Fired when a request returns successfully, override to handle in your own code
     * @param content the body of the HTTP response from the server
     */
    public void onSuccess(String content) {}

    /**
     * Fired when a request returns successfully, override to handle in your own code
     * @param statusCode the status code of the response
     * @param headers the headers of the HTTP response
     * @param content the body of the HTTP response from the server
     */
    public void onSuccess(int statusCode, Header[] headers, String content) {
        onSuccess(statusCode, content);
    }

    /**
     * Fired when a request returns successfully, override to handle in your own code
     * @param statusCode the status code of the response
     * @param content the body of the HTTP response from the server
     */
    public void onSuccess(int statusCode, String content)
    {
        onSuccess(content);
    }

    /**
     * Fired when a request fails to complete, override to handle in your own code
     * @param error the underlying cause of the failure
     * @deprecated use {@link #onFailure(Throwable, String)}
     */
    public void onFailure(Throwable error) {}

    /**
     * Fired when a request fails to complete, override to handle in your own code
     * @param error the underlying cause of the failure
     * @param content the response body, if any
     */
    public void onFailure(Throwable error, String content) {
        // By default, call the deprecated onFailure(Throwable) for compatibility
        onFailure(error);
    }


    //
    // Pre-processing of messages (executes in background threadpool thread)
    //

    protected void sendSuccessMessage(int statusCode, Header[] headers, String responseBody) {
        sendMessage(obtainMessage(SUCCESS_MESSAGE, new Object[]{new Integer(statusCode), headers, responseBody}));
    }

    protected void sendFailureMessage(Throwable e, String responseBody) {
        sendMessage(obtainMessage(FAILURE_MESSAGE, new Object[]{e, responseBody}));
    }
    
    protected void sendFailureMessage(Throwable e, byte[] responseBody) {
        sendMessage(obtainMessage(FAILURE_MESSAGE, new Object[]{e, responseBody}));
    }

    protected void sendStartMessage() {
        sendMessage(obtainMessage(START_MESSAGE, null));
    }

    protected void sendFinishMessage() {
        sendMessage(obtainMessage(FINISH_MESSAGE, null));
    }


    //
    // Pre-processing of messages (in original calling thread, typically the UI thread)
    //

    protected void handleSuccessMessage(int statusCode, Header[] headers, String responseBody) {
        onSuccess(statusCode, headers, responseBody);
    }

    protected void handleFailureMessage(Throwable e, String responseBody) {
        onFailure(e, responseBody);
    }



    // Methods which emulate android's Handler and Message methods
    protected void handleMessage(Message msg) {
        Object[] response;

        switch(msg.what) {
            case SUCCESS_MESSAGE:
                response = (Object[])msg.obj;
                handleSuccessMessage(((Integer) response[0]).intValue(), (Header[]) response[1], (String) response[2]);
                break;
            case FAILURE_MESSAGE:
                response = (Object[])msg.obj;
                handleFailureMessage((Throwable)response[0], (String)response[1]);
                break;
            case START_MESSAGE:
                onStart();
                break;
            case FINISH_MESSAGE:
                onFinish();
                break;
        }
    }

    protected void sendMessage(Message msg) {
        if(handler != null){
            handler.sendMessage(msg);
        } else {
            handleMessage(msg);
        }
    }

    protected Message obtainMessage(int responseMessage, Object response) {
        Message msg = null;
        if(handler != null){
            msg = this.handler.obtainMessage(responseMessage, response);
        }else{
            msg = Message.obtain();
            msg.what = responseMessage;
            msg.obj = response;
        }
        return msg;
    }

    // Interface to AsyncHttpRequest
    void sendResponseMessage(HttpResponse response) {
        StatusLine status = response.getStatusLine();
        String responseBody = null;
        try {
            HttpEntity entity = null;
            HttpEntity temp = response.getEntity();
            if(temp != null) {
                entity = new BufferedHttpEntity(temp);
                responseBody = EntityUtils.toString(entity, "UTF-8");
            }
        } catch(IOException e) {
            sendFailureMessage(e, (String) null);
        }

        if(status.getStatusCode() >= 300) {
            sendFailureMessage(new HttpResponseException(status.getStatusCode(), status.getReasonPhrase()), responseBody);
        } else {
<<<<<<< HEAD
            sendSuccessMessage(status.getStatusCode(),response.getAllHeaders(), responseBody);
=======
            sendSuccessMessage(status.getStatusCode(), response.getAllHeaders(), responseBody);
>>>>>>> ded7e800
        }
    }
}<|MERGE_RESOLUTION|>--- conflicted
+++ resolved
@@ -246,11 +246,7 @@
         if(status.getStatusCode() >= 300) {
             sendFailureMessage(new HttpResponseException(status.getStatusCode(), status.getReasonPhrase()), responseBody);
         } else {
-<<<<<<< HEAD
-            sendSuccessMessage(status.getStatusCode(),response.getAllHeaders(), responseBody);
-=======
             sendSuccessMessage(status.getStatusCode(), response.getAllHeaders(), responseBody);
->>>>>>> ded7e800
         }
     }
 }